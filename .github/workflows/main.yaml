name: unitary

on:
  pull_request_target:
  push:
    branches:
      - master

jobs:
  unitary:
    runs-on: ubuntu-latest
    strategy:
      matrix:
        python-version: [ "3.10" ]

    name: "unit tests: python ${{ matrix.python-version }}"

    steps:
      - uses: actions/checkout@v4
        with:
          ref: ${{ github.head_ref }}

      - name: Merge base branch
        if: github.event_name == 'pull_request_target'
        run: |
          git fetch origin ${{ github.base_ref }}
<<<<<<< HEAD
          git merge ${{ github.base_ref }} --no-edit
=======
          git merge origin/${{ github.base_ref }} --no-edit
>>>>>>> 99ba4358
<|MERGE_RESOLUTION|>--- conflicted
+++ resolved
@@ -24,8 +24,4 @@
         if: github.event_name == 'pull_request_target'
         run: |
           git fetch origin ${{ github.base_ref }}
-<<<<<<< HEAD
-          git merge ${{ github.base_ref }} --no-edit
-=======
-          git merge origin/${{ github.base_ref }} --no-edit
->>>>>>> 99ba4358
+          git merge ${{ github.base_ref }} --no-edit