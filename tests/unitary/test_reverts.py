--- conflicted
+++ resolved
@@ -199,7 +199,6 @@
         p.ext_call2()
 
 
-<<<<<<< HEAD
 def test_stack_trace(contract):
     c = boa.loads(
         """
@@ -223,7 +222,8 @@
         (repr(contract), "user revert with reason", "x is not 4"),
         (repr(c), "external call failed", "x is not 4"),
     ]
-=======
+
+
 def test_trace_constructor_revert():
     code = """
 @external
@@ -233,5 +233,4 @@
     with pytest.raises(BoaError) as error_context:
         boa.loads(code)
 
-    assert "revert reason" in str(error_context.value)
->>>>>>> 7b4854d3
+    assert "revert reason" in str(error_context.value)