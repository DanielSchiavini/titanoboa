import os

import pytest

import boa
from boa.environment import Env


# run all tests with this forked environment
# called as fixture for its side effects
@pytest.fixture(scope="module", autouse=True)
def forked_env():
    with boa.swap_env(Env()):
        fork_uri = os.environ.get("MAINNET_ENDPOINT") or "http://localhost:8545"
<<<<<<< HEAD
        blkid = 18801970  # some block we know the state of
        boa.env.fork(fork_uri, block_identifier=blkid)
=======
        block_id = 17467922  # some block we know the state of
        boa.env.fork(fork_uri, block_identifier=block_id)
>>>>>>> ddd3db55
        yield<|MERGE_RESOLUTION|>--- conflicted
+++ resolved
@@ -12,11 +12,6 @@
 def forked_env():
     with boa.swap_env(Env()):
         fork_uri = os.environ.get("MAINNET_ENDPOINT") or "http://localhost:8545"
-<<<<<<< HEAD
-        blkid = 18801970  # some block we know the state of
-        boa.env.fork(fork_uri, block_identifier=blkid)
-=======
-        block_id = 17467922  # some block we know the state of
+        block_id = 18801970  # some block we know the state of
         boa.env.fork(fork_uri, block_identifier=block_id)
->>>>>>> ddd3db55
         yield