# the main "entry point" of vyper-related functionality like
# AST handling, traceback construction and ABI (marshaling
# and unmarshaling vyper objects)

import contextlib
import copy
import warnings
from dataclasses import dataclass
from functools import cached_property
from typing import Any, Optional

import vyper
import vyper.ast as vy_ast
import vyper.ir.compile_ir as compile_ir
import vyper.semantics.namespace as vy_ns
from eth.exceptions import VMError
from vyper.ast.parse import parse_to_ast
from vyper.codegen.core import calculate_type_for_external_return
from vyper.codegen.function_definitions import (
    generate_ir_for_external_function,
    generate_ir_for_internal_function,
)
from vyper.codegen.ir_node import IRnode
from vyper.codegen.module import generate_ir_for_module
from vyper.compiler import CompilerData
from vyper.compiler import output as compiler_output
from vyper.compiler.output import build_abi_output
from vyper.compiler.settings import OptimizationLevel, Settings, anchor_settings
from vyper.exceptions import VyperException
from vyper.ir.optimizer import optimize
from vyper.semantics.analysis.base import VarInfo
from vyper.semantics.types import AddressT, HashMapT, TupleT
from vyper.utils import method_id

from boa import BoaError
from boa.contracts.base_evm_contract import (
    StackTrace,
    _BaseEVMContract,
    _handle_child_trace,
)
from boa.contracts.vyper.ast_utils import get_fn_ancestor_from_node, reason_at
from boa.contracts.vyper.compiler_utils import (
    _METHOD_ID_VAR,
    compile_vyper_function,
    generate_bytecode_for_arbitrary_stmt,
    generate_bytecode_for_internal_fn,
)
from boa.contracts.vyper.decoder_utils import (
    ByteAddressableStorage,
    decode_vyper_object,
)
from boa.contracts.vyper.event import Event, RawEvent
from boa.contracts.vyper.ir_executor import executor_from_ir
from boa.environment import Env
from boa.profiling import LineProfile, cache_gas_used_for_computation
from boa.util.abi import Address, abi_decode, abi_encode
from boa.util.lrudict import lrudict
from boa.vm.gas_meters import ProfilingGasMeter
from boa.vm.utils import to_bytes, to_int

# error messages for external calls
EXTERNAL_CALL_ERRORS = ("external call failed", "returndatasize too small")

CREATE_ERRORS = ("create failed", "create2 failed")

# error detail where user possibly provided dev revert reason
DEV_REASON_ALLOWED = ("user raise", "user assert")


class VyperDeployer:
    def __init__(self, compiler_data, filename=None):
        self.compiler_data = compiler_data

        # force compilation so that if there are any errors in the contract,
        # we fail at load rather than at deploy time.
        with anchor_settings(self.compiler_data.settings):
            _ = compiler_data.bytecode, compiler_data.bytecode_runtime

        self.filename = filename

    def __call__(self, *args, **kwargs):
        return self.deploy(*args, **kwargs)

    def deploy(self, *args, **kwargs):
        return VyperContract(
            self.compiler_data, *args, filename=self.filename, **kwargs
        )

    def deploy_as_blueprint(self, *args, **kwargs):
        return VyperBlueprint(
            self.compiler_data, *args, filename=self.filename, **kwargs
        )

    def stomp(self, address: Any, data_section=None) -> "VyperContract":
        address = Address(address)

        ret = self.deploy(override_address=address, skip_initcode=True)
        vm = ret.env.vm
        old_bytecode = vm.state.get_code(address.canonical_address)
        new_bytecode = self.compiler_data.bytecode_runtime

        immutables_size = self.compiler_data.global_ctx.immutable_section_bytes
        if immutables_size > 0:
            data_section = old_bytecode[-immutables_size:]
            new_bytecode += data_section

        vm.state.set_code(address.canonical_address, new_bytecode)
        ret.env.register_contract(address, ret)
        ret._set_bytecode(new_bytecode)
        return ret

    # TODO: allow `env=` kwargs and so on
    def at(self, address: Any) -> "VyperContract":
        address = Address(address)

        ret = self.deploy(override_address=address, skip_initcode=True)
        bytecode = ret.env.get_code(address)

        ret._set_bytecode(bytecode)

        ret.env.register_contract(address, ret)

        return ret

    @cached_property
    def _constants(self):
        return ConstantsModel(self.compiler_data)


# a few lines of shared code between VyperBlueprint and VyperContract
class _BaseVyperContract(_BaseEVMContract):
    def __init__(
        self,
        compiler_data: CompilerData,
        env: Optional[Env] = None,
        filename: Optional[str] = None,
    ):
        super().__init__(env, filename)
        self.compiler_data = compiler_data

        with anchor_settings(self.compiler_data.settings):
            _ = compiler_data.bytecode, compiler_data.bytecode_runtime

        if (capabilities := getattr(env, "capabilities", None)) is not None:
            compiler_evm_version = self.compiler_data.settings.evm_version
            if not capabilities.check_evm_version(compiler_evm_version):
                msg = "EVM version mismatch! tried to deploy "
                msg += f"{compiler_evm_version} but network only has "
                msg += f"{capabilities.describe_capabilities()}"
                raise Exception(msg)

    @cached_property
    def abi(self):
        return build_abi_output(self.compiler_data)

    @cached_property
    def _constants(self):
        return ConstantsModel(self.compiler_data)


# create a blueprint for use with `create_from_blueprint`.
# uses a ERC5202 preamble, when calling `create_from_blueprint` will
# need to use `code_offset=3`
class VyperBlueprint(_BaseVyperContract):
    def __init__(
        self,
        compiler_data,
        env=None,
        override_address=None,
        blueprint_preamble=b"\xFE\x71\x00",
        filename=None,
    ):
        # note slight code duplication with VyperContract ctor,
        # maybe use common base class?
        super().__init__(compiler_data, env, filename)

        if blueprint_preamble is None:
            blueprint_preamble = b""

        blueprint_bytecode = blueprint_preamble + compiler_data.bytecode

        # the length of the deployed code in bytes
        len_bytes = len(blueprint_bytecode).to_bytes(2, "big")
        deploy_bytecode = b"\x61" + len_bytes + b"\x3d\x81\x60\x0a\x3d\x39\xf3"

        deploy_bytecode += blueprint_bytecode

        addr, self.bytecode = self.env.deploy_code(
            bytecode=deploy_bytecode, override_address=override_address
        )

        self._address = Address(addr)

        self.env.register_blueprint(compiler_data.bytecode, self)

    @cached_property
    def deployer(self):
        return VyperDeployer(self.compiler_data, filename=self.filename)


class FrameDetail(dict):
    def __init__(self, fn_name, *args, **kwargs):
        super().__init__(*args, **kwargs)
        self.fn_name = fn_name

    def __repr__(self):
        detail = ", ".join(f"{k}={v}" for (k, v) in self.items())
        return f"<{self.fn_name}: {detail}>"


@dataclass
class DevReason:
    reason_type: str
    reason_str: str

    @classmethod
    def at_source_location(
        cls, source_code: str, lineno: int, end_lineno: int
    ) -> Optional["DevReason"]:
        s = reason_at(source_code, lineno, end_lineno)
        if s is None:
            return None
        reason_type, reason_str = s
        return cls(reason_type, reason_str)

    def __str__(self):
        return f"<{self.reason_type}: {self.reason_str}>"


@dataclass
class ErrorDetail:
    vm_error: VMError
    contract_repr: str  # string representation of the contract for the error
    error_detail: str  # compiler provided error detail
    dev_reason: DevReason
    frame_detail: FrameDetail
    ast_source: vy_ast.VyperNode

    @classmethod
    def from_computation(cls, contract, computation):
        error_detail = contract.find_error_meta(computation)
        ast_source = contract.find_source_of(computation)
        reason = None
        if ast_source is not None:
            reason = DevReason.at_source_location(
                contract.compiler_data.source_code,
                ast_source.lineno,
                ast_source.end_lineno,
            )
        frame_detail = contract.debug_frame(computation)

        contract_repr = computation._contract_repr_before_revert or repr(contract)
        return cls(
            vm_error=computation.error,
            contract_repr=contract_repr,
            error_detail=error_detail,
            dev_reason=reason,
            frame_detail=frame_detail,
            ast_source=ast_source,
        )

    @property
    def pretty_vm_reason(self):
        err = self.vm_error
        # decode error msg if it's "Error(string)"
        # b"\x08\xc3y\xa0" == method_id("Error(string)")
        if isinstance(err.args[0], bytes) and err.args[0][:4] == b"\x08\xc3y\xa0":
            return abi_decode("(string)", err.args[0][4:])[0]

        return repr(err)

    def __str__(self):
        msg = f"{self.contract_repr}\n"

        if self.error_detail is not None:
            msg += f" <compiler: {self.error_detail}>"

        if self.ast_source is not None:
            # VyperException.__str__ does a lot of formatting for us
            msg = str(VyperException(msg, self.ast_source))

        if self.frame_detail is not None:
            self.frame_detail.fn_name = "locals"  # override the displayed name
            if len(self.frame_detail) > 0:
                msg += f" {self.frame_detail}"

        return msg


# "pattern match" a BoaError. tries to match fields of the error
# to the args/kwargs provided. raises if no match
def check_boa_error_matches(error, *args, **kwargs):
    assert isinstance(error, BoaError)

    def _check(cond, msg=""):
        if not cond:
            raise ValueError(msg)

    frame = error.stack_trace.last_frame
    if len(args) > 0:
        assert len(args) == 1, "multiple args!"
        assert len(kwargs) == 0, "can't mix args and kwargs!"
        err = args[0]
        # try to match anything
        _check(
            err == frame.pretty_vm_reason
            or err == frame.error_detail
            or (frame.dev_reason and err == frame.dev_reason.reason_str),
            f"does not match {args}",
        )
        return

    # try to match a specific kwarg
    assert len(kwargs) == 1 and len(args) == 0

    # don't accept magic
    if frame.dev_reason:
        assert frame.dev_reason.reason_type not in ("vm_error", "compiler")

    k, v = next(iter(kwargs.items()))
    if k == "compiler":
        _check(v == frame.error_detail, f"{frame.error_detail} != {v}")
    elif k == "vm_error":
        _check(
            frame.error_detail == "user revert with reason"
            and v == frame.pretty_vm_reason,
            f"{frame.pretty_vm_reason} != {v}",
        )
    # assume it is a dev reason string
    else:
        assert_ast_types = (vy_ast.Assert, vy_ast.Raise)
        if frame.ast_source.get_ancestor(assert_ast_types) is not None:
            # if it's a dev reason on an assert statement, check that
            # we are actually handling the user assertion and not some other
            # error_detail.
            _check(
                frame.error_detail in DEV_REASON_ALLOWED,
                f"expected <{k}: {v}> but got <compiler: {frame.error_detail}>",
            )
        _check(
            frame.dev_reason is not None
            and k == frame.dev_reason.reason_type
            and v == frame.dev_reason.reason_str,
            f"expected <{k}: {v}> but got {frame.dev_reason}",
        )


# using sha3 preimages, take a storage key and undo
# hashes to get the sequence of hashes ("path") that gave us this image.
def unwrap_storage_key(sha3_db, k):
    path = []

    def unwrap(k):
        k_bytes = to_bytes(k)
        if k_bytes in sha3_db:
            preimage = sha3_db[k_bytes]
            slot, k = preimage[:32], preimage[32:]

            unwrap(slot)

        path.append(k)

    unwrap(k)
    return path


def setpath(lens, path, val):
    for i, k in enumerate(path):
        if i == len(path) - 1:
            lens[k] = val
        else:
            lens = lens.setdefault(k, {})


class StorageVar:
    def __init__(self, contract, slot, typ):
        self.contract = contract
        self.addr = self.contract._address
        self.slot = slot
        self.typ = typ

    def _decode(self, slot, typ, truncate_limit=None):
        n = typ.memory_bytes_required
        if truncate_limit is not None and n > truncate_limit:
            return None  # indicate failure to caller

        fakemem = ByteAddressableStorage(self.contract.env.evm, self.addr, slot)
        return decode_vyper_object(fakemem, typ)

    def _dealias(self, maybe_address):
        try:
            return self.contract.env.lookup_alias(maybe_address)
        except KeyError:  # not found, return the input
            return maybe_address

    def get(self, truncate_limit=None):
        if isinstance(self.typ, HashMapT):
            ret = {}
            for k in self.contract.env.sstore_trace.get(self.addr, {}):
                path = unwrap_storage_key(self.contract.env.sha3_trace, k)
                if to_int(path[0]) != self.slot:
                    continue

                path = path[1:]  # drop the slot
                path_t = []

                ty = self.typ
                for i, p in enumerate(path):
                    path[i] = decode_vyper_object(memoryview(p), ty.key_type)
                    path_t.append(ty.key_type)
                    ty = ty.value_type

                val = self._decode(k, ty, truncate_limit)

                # set val only if value is nonzero
                if val:
                    # decode aliases as needed/possible
                    dealiased_path = []
                    for p, t in zip(path, path_t):
                        if isinstance(t, AddressT):
                            p = self._dealias(p)
                        dealiased_path.append(p)
                    setpath(ret, dealiased_path, val)

            return ret

        else:
            return self._decode(self.slot, self.typ, truncate_limit)


# data structure to represent the storage variables in a contract
class StorageModel:
    def __init__(self, contract):
        compiler_data = contract.compiler_data
        # TODO: recurse into imported modules
        for k, v in contract.module_t.variables.items():
            is_storage = not (v.is_immutable or v.is_constant or v.is_transient)
            if is_storage:
                slot = compiler_data.storage_layout["storage_layout"][k]["slot"]
                setattr(self, k, StorageVar(contract, slot, v.typ))

    def dump(self):
        ret = FrameDetail("storage")

        for k, v in vars(self).items():
            t = v.get(truncate_limit=1024)
            if t is None:
                t = "<truncated>"  # too large, truncated
            ret[k] = t

        return ret


# data structure to represent the storage variables in a contract
class ImmutablesModel:
    def __init__(self, contract):
        compiler_data = contract.compiler_data
        data_section = memoryview(contract.data_section)
        # TODO: recurse into imported modules
        for k, v in contract.module_t.variables.items():
            if v.is_immutable:  # check that v
                ofst = compiler_data.storage_layout["code_layout"][k]["offset"]
                immutable_raw_bytes = data_section[ofst:]
                value = decode_vyper_object(immutable_raw_bytes, v.typ)
                setattr(self, k, value)

    def dump(self):
        return FrameDetail("immutables", vars(self))

    def __repr__(self):
        return repr(self.dump())


# data structure to represent the constants in a contract
class ConstantsModel:
    def __init__(self, compiler_data: CompilerData):
        for k, v in compiler_data.annotated_vyper_module._metadata["namespace"].items():
            if (
                isinstance(v, VarInfo)
                and v.decl_node is not None
                and v.decl_node.is_constant
            ):
                setattr(self, k, v.decl_node.value.reduced().value)

    def dump(self):
        return FrameDetail("constants", vars(self))

    def __repr__(self):
        return repr(self.dump())


class VyperContract(_BaseVyperContract):
    def __init__(
        self,
        compiler_data: CompilerData,
        *args,
        value=0,
        env: Env = None,
        override_address: Address = None,
        # whether to skip constructor
        skip_initcode=False,
        created_from: Address = None,
        filename: str = None,
    ):
        super().__init__(compiler_data, env, filename)

        self.created_from = created_from

        # add all exposed functions from the interface to the contract
        exposed_fns = {
            fn_t.name: fn_t.decl_node
            for fn_t in compiler_data.global_ctx.exposed_functions
        }

        # set external methods as class attributes:
        self._ctor = None
        if compiler_data.global_ctx.init_function is not None:
            self._ctor = VyperFunction(
                compiler_data.global_ctx.init_function.decl_node, self
            )

        if skip_initcode:
            if value:
                raise Exception("nonzero value but initcode is being skipped")
            addr = Address(override_address)
        else:
            addr = self._run_init(*args, value=value, override_address=override_address)
        self._address = addr

        for fn_name, fn in exposed_fns.items():
            setattr(self, fn_name, VyperFunction(fn, self))

        # set internal methods as class.internal attributes:
        self.internal = lambda: None
        for fn in self.module_t.function_defs:
            if not fn._metadata["func_type"].is_internal:
                continue
            setattr(self.internal, fn.name, VyperInternalFunction(fn, self))

        # TODO: set library methods as class.internal attributes?

        # not sure if this is accurate in the presence of modules
        self._function_id = len(self.module_t.function_defs)

        self._storage = StorageModel(self)

        self._eval_cache = lrudict(0x1000)
        self._source_map = None
        self._computation = None

        self.env.register_contract(self._address, self)

    def _run_init(self, *args, value=0, override_address=None):
        encoded_args = b""
        if self._ctor:
            encoded_args = self._ctor.prepare_calldata(*args)

        initcode = self.compiler_data.bytecode + encoded_args
        addr, self.bytecode = self.env.deploy_code(
            bytecode=initcode, value=value, override_address=override_address
        )
        return Address(addr)

    # manually set the runtime bytecode, instead of using deploy
    def _set_bytecode(self, bytecode: bytes) -> None:
        to_check = bytecode
        if self.data_section_size != 0:
            to_check = bytecode[: -self.data_section_size]
        if to_check != self.compiler_data.bytecode_runtime:
            warnings.warn(
                f"casted bytecode does not match compiled bytecode at {self}",
                stacklevel=2,
            )
        self.bytecode = bytecode

    def __repr__(self):
        ret = (
            f"<{self.compiler_data.contract_path} at {self.address}, "
            f"compiled with vyper-{vyper.__version__}+{vyper.__commit__}>"
        )

        if self.created_from is not None:
            ret += f" (created by {self.created_from})"

        dump_storage = True  # maybe make this configurable in the future
        storage_detail = self._storage.dump()
        if dump_storage and len(storage_detail) > 0:
            ret += f"\n{storage_detail}"

        return ret

    @cached_property
    def _immutables(self):
        return ImmutablesModel(self)

    @cached_property
    def deployer(self):
        # TODO add test
        return VyperDeployer(self.compiler_data, filename=self.filename)

    # is this actually useful?
    def at(self, address):
        return self.deployer.at(address)

    def _get_fn_from_computation(self, computation):
        node = self.find_source_of(computation)
        return get_fn_ancestor_from_node(node)

    def debug_frame(self, computation=None):
        if computation is None:
            computation = self._computation

        fn = self._get_fn_from_computation(computation)
        if fn is None:
            # TODO: figure out why fn is None.
            return None

        frame_info = self.compiler_data.function_signatures[fn.name]._ir_info.frame_info

        mem = computation._memory
        frame_detail = FrameDetail(fn.name)

        # ensure memory is initialized for `decode_vyper_object()`
        mem.extend(frame_info.frame_start, frame_info.frame_size)
        for k, v in frame_info.frame_vars.items():
            if v.location.name != "memory":
                continue
            ofst = v.pos
            size = v.typ.memory_bytes_required
            frame_detail[k] = decode_vyper_object(mem.read(ofst, size), v.typ)

        return frame_detail

    @property
    def module_t(self):
        return self.compiler_data.global_ctx

    # TODO: maybe rename to `ast_map`
    @property
    def source_map(self):
        if self._source_map is None:
            with anchor_settings(self.compiler_data.settings):
                _, self._source_map = compile_ir.assembly_to_evm(
                    self.compiler_data.assembly_runtime
                )
        return self._source_map

    def find_error_meta(self, computation):
        if hasattr(computation, "vyper_error_msg"):
            # this is set by ir executor currently.
            return computation.vyper_error_msg

        code_stream = computation.code
        error_map = self.source_map.get("error_map", {})
        for pc in reversed(code_stream._trace):
            if pc in error_map:
                return error_map[pc]
        return None

    def find_source_of(self, computation, is_initcode=False):
        if hasattr(computation, "vyper_source_pos"):
            # this is set by ir executor currently.
            return self.source_map.get(computation.vyper_source_pos)

        code_stream = computation.code
        ast_map = self.source_map["pc_raw_ast_map"]
        for pc in reversed(code_stream._trace):
            if pc in ast_map:
                return ast_map[pc]
        return None

    # ## handling events
    def _get_logs(self, computation, include_child_logs):
        if computation is None:
            return []

        if include_child_logs:
            return list(computation.get_raw_log_entries())

        return computation._log_entries

    def get_logs(self, computation=None, include_child_logs=True):
        if computation is None:
            computation = self._computation

        entries = self._get_logs(computation, include_child_logs)

        # py-evm log format is (log_id, topics, data)
        # sort on log_id
        entries = sorted(entries)

        ret = []
        for e in entries:
            logger_address = e[1]
            c = self.env.lookup_contract(logger_address)
            if c is not None:
                ret.append(c.decode_log(e))
            else:
                ret.append(RawEvent(e))

        return ret

    @cached_property
    def event_for(self):
        m = self.compiler_data.vyper_module_folded._metadata["type"]
        return {e.event_id: e for e in m.events.values()}

    def decode_log(self, e):
        log_id, address, topics, data = e
        assert self._address.canonical_address == address
        event_hash = topics[0]
        event_t = self.event_for[event_hash]

        topic_typs = []
        arg_typs = []
        for is_topic, typ in zip(event_t.indexed, event_t.arguments.values()):
            if not is_topic:
                arg_typs.append(typ)
            else:
                topic_typs.append(typ)

        decoded_topics = []
        for typ, t in zip(topic_typs, topics[1:]):
            # convert to bytes for abi decoder
            encoded_topic = t.to_bytes(32, "big")
            decoded_topics.append(
                abi_decode(typ.abi_type.selector_name(), encoded_topic)
            )

        tuple_typ = TupleT(arg_typs)

        args = abi_decode(tuple_typ.abi_type.selector_name(), data)

        return Event(log_id, self._address, event_t, decoded_topics, args)

    def marshal_to_python(self, computation, vyper_typ):
        self._computation = computation  # for further inspection

        if computation.is_error:
            self.handle_error(computation)

        # cache gas used for call if profiling is enabled
        gas_meter = self.env.get_gas_meter_class()
        if gas_meter == ProfilingGasMeter:
            cache_gas_used_for_computation(self, computation)

        if vyper_typ is None:
            return None

        return_typ = calculate_type_for_external_return(vyper_typ)
        ret = abi_decode(return_typ.abi_type.selector_name(), computation.output)

        # unwrap the tuple if needed
        if not isinstance(vyper_typ, TupleT):
            (ret,) = ret

        return vyper_object(ret, vyper_typ)

    def stack_trace(self, computation=None):
        computation = computation or self._computation
        ret = StackTrace([ErrorDetail.from_computation(self, computation)])
        error_detail = self.find_error_meta(computation)
        if error_detail not in EXTERNAL_CALL_ERRORS + CREATE_ERRORS:
            return ret
        return _handle_child_trace(computation, self.env, ret)

    def line_profile(self, computation=None):
        computation = computation or self._computation
        ret = LineProfile.from_single(self, computation)
        for child in computation.children:
            child_obj = self.env.lookup_contract(child.msg.code_address)
            # TODO: child obj is opaque contract that calls back into known contract
            if child_obj is not None:
                ret.merge(child_obj.line_profile(child))
        return ret

    def ensure_id(self, fn_t):  # mimic vyper.codegen.module.IDGenerator api
        if fn_t._function_id is None:
            fn_t._function_id = self._function_id
            self._function_id += 1

    @cached_property
    def _vyper_namespace(self):
        module = self.compiler_data.annotated_vyper_module
        # make a copy of the namespace, since we might modify it
        ret = copy.copy(module._metadata["namespace"])
        ret._scopes = copy.deepcopy(ret._scopes)
        if len(ret._scopes) == 0:
            # funky behavior in Namespace.enter_scope()
            ret._scopes.append(set())
        return ret

    @contextlib.contextmanager
    def override_vyper_namespace(self):
        # ensure self._vyper_namespace is computed
        contract_members = self._vyper_namespace["self"].typ.members
        try:
            to_keep = set(contract_members.keys())
            with vy_ns.override_global_namespace(self._vyper_namespace):
                yield
        finally:
            # drop all keys which were added while yielding
            keys = list(contract_members.keys())
            for k in keys:
                if k not in to_keep:
                    contract_members.pop(k)

    # for eval(), we need unoptimized assembly, since the dead code
    # eliminator might prune a dead function (which we want to eval)
    @cached_property
    def unoptimized_assembly(self):
        with anchor_settings(self.compiler_data.settings):
            runtime = self.unoptimized_ir[1]
            return compile_ir.compile_to_assembly(
                runtime, optimize=OptimizationLevel.NONE
            )

    @cached_property
    def data_section_size(self):
        return self.module_t.immutable_section_bytes

    @cached_property
    def data_section(self):
        # extract the data section from the bytecode
        if self.data_section_size:
            return self.bytecode[-self.data_section_size :]
        else:
            return b""

    @cached_property
    def unoptimized_bytecode(self):
        with anchor_settings(self.compiler_data.settings):
            s, _ = compile_ir.assembly_to_evm(
                self.unoptimized_assembly, insert_vyper_signature=True
            )
            return s + self.data_section

    @cached_property
    def unoptimized_ir(self):
<<<<<<< HEAD
        settings = Settings.from_dict(self.compiler_data.settings.as_dict())
=======
        settings = copy.copy(self.compiler_data.settings)
>>>>>>> 625a8841
        settings.optimize = OptimizationLevel.NONE
        with anchor_settings(settings):
            return generate_ir_for_module(self.module_t)

    @cached_property
    def ir_executor(self):
        _, ir_runtime = self.unoptimized_ir
        with anchor_settings(self.compiler_data.settings):
            return executor_from_ir(ir_runtime, self.compiler_data)

    @contextlib.contextmanager
    def _anchor_source_map(self, source_map):
        tmp = self._source_map
        try:
            self._source_map = source_map
            yield
        finally:
            self._source_map = tmp

    def eval(
        self,
        stmt: str,
        value: int = 0,
        gas: Optional[int] = None,
        sender: Optional[Address] = None,
    ) -> Any:
        """eval vyper code in the context of this contract"""

        # this method is super slow so we cache compilation results
        if stmt not in self._eval_cache:
            self._eval_cache[stmt] = generate_bytecode_for_arbitrary_stmt(stmt, self)
        _, ir_executor, bytecode, source_map, typ = self._eval_cache[stmt]

        with self._anchor_source_map(source_map):
            method_id = b"dbug"  # note dummy method id, doesn't get validated
            c = self.env.execute_code(
                to_address=self._address,
                sender=sender,
                data=method_id,
                value=value,
                gas=gas,
                contract=self,
                override_bytecode=bytecode,
                ir_executor=ir_executor,
            )

            return self.marshal_to_python(c, typ)

    # inject a function into this VyperContract without affecting the
    # contract's source code. useful for testing private functionality
    def inject_function(self, fn_source_code, force=False):
        if not hasattr(self, "inject"):
            self.inject = lambda: None

        # get an AST so we know the fn name; work is doubled in
        # _compile_vyper_function but no way around it.
        fn_ast = parse_to_ast(fn_source_code).body[0]
        if hasattr(self.inject, fn_ast.name) and not force:
            raise ValueError(f"already injected: {fn_ast.name}")

        # ensure self._vyper_namespace is computed
        self._vyper_namespace["self"].typ.members.pop(fn_ast.name, None)
        f = _InjectVyperFunction(self, fn_source_code)
        setattr(self.inject, fn_ast.name, f)


class VyperFunction:
    def __init__(self, fn_ast, contract):
        super().__init__()
        self.fn_ast = fn_ast
        self.contract = contract
        self.env = contract.env

        self.__doc__ = (
            fn_ast.doc_string.value if hasattr(fn_ast, "doc_string") else None
        )
        self.__module__ = self.contract.compiler_data.contract_path

    def __repr__(self):
        return f"{self.contract.compiler_data.contract_path}.{self.fn_ast.name}"

    def __str__(self):
        return repr(self.func_t)

    @cached_property
    def _source_map(self):
        return self.contract.source_map

    @property
    def func_t(self):
        return self.fn_ast._metadata["func_type"]

    @cached_property
    def ir(self):
        module_t = self.contract.module_t

        if self.func_t.is_internal:
            res = generate_ir_for_internal_function(self.fn_ast, module_t, False)
            ir = res.func_ir
        else:
            res = generate_ir_for_external_function(self.fn_ast, module_t)
            ir = res.common_ir

        return optimize(ir)

    @cached_property
    def assembly(self):
        ir = IRnode.from_list(
            ["with", _METHOD_ID_VAR, ["shr", 224, ["calldataload", 0]], self.ir]
        )
        return compile_ir.compile_to_assembly(ir)

    @cached_property
    def opcodes(self):
        return compiler_output._build_opcodes(self.bytecode)

    @cached_property
    def bytecode(self):
        bytecode, _ = compile_ir.assembly_to_evm(self.assembly)
        return bytecode

    # hotspot, cache the signature computation
    def args_abi_type(self, num_kwargs):
        if not hasattr(self, "_signature_cache"):
            self._signature_cache = {}

        if num_kwargs in self._signature_cache:
            return self._signature_cache[num_kwargs]

        # align the kwargs with the signature
        sig_kwargs = self.func_t.keyword_args[:num_kwargs]
        sig_args = self.func_t.positional_args + sig_kwargs
        args_abi_type = (
            "(" + ",".join(arg.typ.abi_type.selector_name() for arg in sig_args) + ")"
        )
        abi_sig = self.func_t.name + args_abi_type

        _method_id = method_id(abi_sig)
        self._signature_cache[num_kwargs] = (_method_id, args_abi_type)

        return _method_id, args_abi_type

    def prepare_calldata(self, *args, **kwargs):
        n_total_args = self.func_t.n_total_args
        n_pos_args = self.func_t.n_positional_args

        if not n_pos_args <= len(args) <= n_total_args:
            expectation_str = f"expected between {n_pos_args} and {n_total_args}"
            if n_pos_args == n_total_args:
                expectation_str = f"expected {n_total_args}"
            raise Exception(
                f"bad args to `{repr(self.func_t)}` "
                f"({expectation_str}, got {len(args)})"
            )

        # align the kwargs with the signature
        # sig_kwargs = self.func_t.default_args[: len(kwargs)]

        total_non_base_args = len(kwargs) + len(args) - n_pos_args

        args = [getattr(arg, "address", arg) for arg in args]

        method_id, args_abi_type = self.args_abi_type(total_non_base_args)
        encoded_args = abi_encode(args_abi_type, args)

        if self.func_t.is_constructor or self.func_t.is_fallback:
            return encoded_args

        return method_id + encoded_args

    def __call__(self, *args, value=0, gas=None, sender=None, **kwargs):
        calldata_bytes = self.prepare_calldata(*args, **kwargs)

        # getattr(x, attr, None) swallows exceptions. use explicit hasattr+getattr
        ir_executor = None
        if hasattr(self, "_ir_executor"):
            ir_executor = self._ir_executor

        override_bytecode = None
        if hasattr(self, "_override_bytecode"):
            override_bytecode = self._override_bytecode

        with self.contract._anchor_source_map(self._source_map):
            computation = self.env.execute_code(
                to_address=self.contract._address,
                sender=sender,
                data=calldata_bytes,
                value=value,
                gas=gas,
                is_modifying=self.func_t.is_mutable,
                override_bytecode=override_bytecode,
                ir_executor=ir_executor,
                contract=self.contract,
            )

            typ = self.func_t.return_type
            return self.contract.marshal_to_python(computation, typ)


class VyperInternalFunction(VyperFunction):
    """Internal contract functions are exposed by wrapping it with a dummy
    external contract function, appending the wrapper's ast at the top of
    the contract and then generating bytecode to run internal methods
    (as external methods).
    """

    @cached_property
    def _compiled(self):
        return generate_bytecode_for_internal_fn(self)

    # OVERRIDE so that __call__ uses the specially crafted bytecode
    @cached_property
    def _override_bytecode(self):
        _, _, bytecode, _, _ = self._compiled
        return bytecode

    @cached_property
    def _ir_executor(self):
        _, ir_executor, _, _, _ = self._compiled
        return ir_executor

    # OVERRIDE so that __call__ uses corresponding source map
    @cached_property
    def _source_map(self):
        _, _, _, source_map, _ = self._compiled
        return source_map


class _InjectVyperFunction(VyperFunction):
    def __init__(self, contract, fn_source):
        ast, ir_executor, bytecode, source_map, _ = compile_vyper_function(
            fn_source, contract
        )
        super().__init__(ast, contract)

        # OVERRIDES so that __call__ does the right thing
        self._override_bytecode = bytecode
        self._ir_executor = ir_executor
        self._source_map = source_map


_typ_cache = {}


def vyper_object(val, vyper_type):
    # make a thin wrapper around whatever type val is,
    # and tag it with _vyper_type metadata

    vt = type(val)
    if vt is bool or vt is Address:
        # https://stackoverflow.com/q/2172189
        # bool is not ambiguous wrt vyper type anyways.
        return val

    if vt not in _typ_cache:
        # ex. class int_wrapper(int): pass
        _typ_cache[vt] = type(f"{vt.__name__}_wrapper", (vt,), {})

    t = _typ_cache[type(val)]

    ret = t(val)
    ret._vyper_type = vyper_type
    return ret<|MERGE_RESOLUTION|>--- conflicted
+++ resolved
@@ -25,7 +25,7 @@
 from vyper.compiler import CompilerData
 from vyper.compiler import output as compiler_output
 from vyper.compiler.output import build_abi_output
-from vyper.compiler.settings import OptimizationLevel, Settings, anchor_settings
+from vyper.compiler.settings import OptimizationLevel, anchor_settings
 from vyper.exceptions import VyperException
 from vyper.ir.optimizer import optimize
 from vyper.semantics.analysis.base import VarInfo
@@ -837,11 +837,7 @@
 
     @cached_property
     def unoptimized_ir(self):
-<<<<<<< HEAD
-        settings = Settings.from_dict(self.compiler_data.settings.as_dict())
-=======
         settings = copy.copy(self.compiler_data.settings)
->>>>>>> 625a8841
         settings.optimize = OptimizationLevel.NONE
         with anchor_settings(settings):
             return generate_ir_for_module(self.module_t)
