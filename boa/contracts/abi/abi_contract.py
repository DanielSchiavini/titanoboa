--- conflicted
+++ resolved
@@ -225,12 +225,8 @@
         self._name = name
         self._abi = abi
         self._functions = functions
-<<<<<<< HEAD
+
         self._bytecode = self.env.evm.get_code(address)
-=======
-
-        self._bytecode = self.env.vm.state.get_code(address.canonical_address)
->>>>>>> 1e518b83
         if not self._bytecode:
             warn(
                 f"Requested {self} but there is no bytecode at that address!",
