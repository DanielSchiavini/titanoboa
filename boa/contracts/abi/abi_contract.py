--- conflicted
+++ resolved
@@ -14,10 +14,6 @@
     _BaseEVMContract,
     _handle_child_trace,
 )
-<<<<<<< HEAD
-from boa.contracts.utils import decode_addresses, encode_addresses
-=======
->>>>>>> b2b8c783
 from boa.util.abi import ABIError, Address, abi_decode, abi_encode, is_abi_encodable
 
 
