from dataclasses import dataclass
from typing import Optional

from eth.abc import ComputationAPI
from eth.exceptions import VMError
from vyper import ast as vy_ast
from vyper.exceptions import VyperException

from boa.contracts.vyper.ast_utils import reason_at
from boa.environment import Env
from boa.util.abi import Address, abi_decode
from boa.util.exceptions import strip_internal_frames


class FrameDetail(dict):
    def __init__(self, fn_name, *args, **kwargs):
        super().__init__(*args, **kwargs)
        self.fn_name = fn_name

    def __repr__(self):
        detail = ", ".join(f"{k}={v}" for (k, v) in self.items())
        return f"<{self.fn_name}: {detail}>"


@dataclass
class DevReason:
    reason_type: str
    reason_str: str

    @classmethod
    def at_source_location(
        cls, source_code: str, lineno: int, end_lineno: int
    ) -> Optional["DevReason"]:
        s = reason_at(source_code, lineno, end_lineno)
        if s is None:
            return None
        reason_type, reason_str = s
        return cls(reason_type, reason_str)

    def __str__(self):
        return f"<{self.reason_type}: {self.reason_str}>"


@dataclass
class ErrorDetail:
    vm_error: VMError | None  # the error that caused the revert
    contract_repr: str  # string representation of the contract for the error
    error_detail: str  # compiler provided error detail
    dev_reason: DevReason | None = None
    frame_detail: FrameDetail | None = None
    ast_source: vy_ast.VyperNode | None = None

    @classmethod
    def from_computation(
        cls, computation, contract: Optional["_BaseEVMContract"] = None
    ):
        ast_source, reason, frame_detail = None, None, None
        if contract is None:
            contract_repr = "0x" + computation.msg.code_address.hex()
            error_detail = f"<Unknown location in unknown contract {contract_repr}>"
        else:
            contract_repr = repr(contract)
            error_detail = contract.find_error_meta(computation)
            ast_source = contract.find_source_of(computation)
            if ast_source:
                reason = contract.find_dev_reason(ast_source)
                frame_detail = contract.debug_frame(computation)

        return cls(
            vm_error=computation.error if computation.is_error else None,
            contract_repr=computation._contract_repr_before_revert or contract_repr,
            error_detail=error_detail,
            dev_reason=reason,
            frame_detail=frame_detail,
            ast_source=ast_source,
        )

    @property
    def pretty_vm_reason(self):
        err = self.vm_error
        # decode error msg if it's "Error(string)"
        # b"\x08\xc3y\xa0" == method_id("Error(string)")
        if isinstance(err.args[0], bytes) and err.args[0][:4] == b"\x08\xc3y\xa0":
            return abi_decode("(string)", err.args[0][4:])[0]

        return repr(err)

    def __str__(self):
        msg = f"{self.contract_repr}\n"

        if self.error_detail is not None:
            msg += f" <compiler: {self.error_detail}>"

        if self.ast_source is not None:
            # VyperException.__str__ does a lot of formatting for us
            msg = str(VyperException(msg, self.ast_source))

        if self.frame_detail is not None:
            self.frame_detail.fn_name = "locals"  # override the displayed name
            if len(self.frame_detail) > 0:
                msg += f" {self.frame_detail}"

        return msg


class _BaseEVMContract:
    """
    Base class for EVM (Ethereum Virtual Machine) contract:
    This includes ABI and Vyper contract.
    """

    def __init__(
        self,
        env: Optional[Env] = None,
        filename: Optional[str] = None,
        address: Optional[Address] = None,
    ):
        self.env = env or Env.get_singleton()
        self._address = address  # this can be overridden by subclasses
        self.filename = filename
        self._computation = None

<<<<<<< HEAD
    def find_error_meta(self, computation: ComputationAPI) -> str:
=======
    def stack_trace(self, computation: ComputationAPI):  # pragma: no cover
>>>>>>> f0106eb6
        raise NotImplementedError

    def _create_error(self, computation):
        try:
            raise BoaError.from_computation(computation, self.env, self)
        except BoaError as error:
            try:
                # modify the error so the traceback starts in userland.
                # inspired by answers in https://stackoverflow.com/q/1603940/
                raise strip_internal_frames(error) from None
            except BoaError as error:
                return error

    @property
    def address(self) -> Address:
        assert self._address is not None
        return self._address

    def find_source_of(self, computation) -> vy_ast.VyperNode | None:
        return None

    def find_dev_reason(self, ast_source: vy_ast.VyperNode) -> DevReason | None:
        raise NotImplementedError

    def debug_frame(self, computation=None) -> FrameDetail | None:
        raise NotImplementedError


class StackTrace(list[ErrorDetail]):
    def __str__(self):
        return "\n\n".join(str(x) for x in self)

    @property
    def dev_reason(self) -> DevReason | None:
        if self.last_frame is None:
            return None
        return self.last_frame.dev_reason

    @property
    def last_frame(self) -> ErrorDetail:
        return self[-1]


@dataclass
class BoaError(Exception):
    stack_trace: StackTrace

    # perf TODO: don't materialize the stack trace until we need it,
    # i.e. BoaError ctor only takes what is necessary to construct the
    # stack trace but does not require the actual stack trace itself.
    def __str__(self):
        frame = self.stack_trace.last_frame
        err = getattr(frame, "vm_error", None)
        if err is None:
            err = frame.contract_repr + frame.error_detail
        elif not getattr(err, "_already_pretty", False):
            # avoid double patching when str() is called more than once
            setattr(err, "_already_pretty", True)
            err.args = (frame.pretty_vm_reason, *err.args[1:])
        return f"{err}\n\n{self.stack_trace}"

    @classmethod
    def from_computation(
        cls, computation, env, contract: Optional[_BaseEVMContract] = None
    ) -> "BoaError":
        parent_trace = StackTrace([ErrorDetail.from_computation(computation, contract)])
        if len(computation.children) == 0:
            return BoaError(parent_trace)
        if not computation.children[-1].is_error:
            return BoaError(parent_trace)

        child_computation = computation.children[-1]
        child_contract = env.lookup_contract(child_computation.msg.code_address)
        child_frame = ErrorDetail.from_computation(child_computation, child_contract)

        if child_frame.dev_reason is not None and parent_trace.dev_reason is None:
            # Propagate the dev reason from the child frame to the parent
            parent_trace.last_frame.dev_reason = child_frame.dev_reason

        return BoaError(StackTrace([child_frame] + parent_trace))<|MERGE_RESOLUTION|>--- conflicted
+++ resolved
@@ -120,11 +120,7 @@
         self.filename = filename
         self._computation = None
 
-<<<<<<< HEAD
-    def find_error_meta(self, computation: ComputationAPI) -> str:
-=======
-    def stack_trace(self, computation: ComputationAPI):  # pragma: no cover
->>>>>>> f0106eb6
+    def find_error_meta(self, computation: ComputationAPI) -> str:  # pragma: no cover
         raise NotImplementedError
 
     def _create_error(self, computation):
