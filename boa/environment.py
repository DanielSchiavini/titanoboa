"""
The entry point for managing the execution environment.
"""
# the main "entry point" for patching py-evm.
# handles low level details around state and py-evm tracing.

import contextlib
import random
import textwrap
from typing import TYPE_CHECKING, Any, Optional, TypeAlias

import eth.constants as constants
from eth_typing import Address as PYEVM_Address  # it's just bytes.

from boa.rpc import RPC, EthereumRPC
from boa.util.abi import Address
from boa.vm.gas_meters import GasMeter, NoGasMeter, ProfilingGasMeter
from boa.vm.py_evm import PyEVM

if TYPE_CHECKING:
    from boa.contracts.vyper.vyper_contract import VyperDeployer


# make mypy happy
_AddressType: TypeAlias = Address | str | bytes | PYEVM_Address


# wrapper class around py-evm which provides a "contract-centric" API
class Env:
    _singleton = None
    _random = random.Random("titanoboa")  # something reproducible
    _coverage_enabled = False

    def __init__(self, fork_try_prefetch_state=False, fast_mode_enabled=False):
        self._gas_price = None

        self._aliases = {}

        # TODO differentiate between origin and sender
        self.eoa = self.generate_address("eoa")

        self._contracts = {}
        self._code_registry = {}

        self.sha3_trace: dict = {}
        self.sstore_trace: dict = {}

        self._profiled_contracts = {}
        self._cached_call_profiles = {}
        self._cached_line_profiles = {}
        self._coverage_data = {}

        self._gas_tracker = 0

        self.evm = PyEVM(self, fast_mode_enabled, fork_try_prefetch_state)

    def set_random_seed(self, seed=None):
        self._random = random.Random(seed)

    def get_gas_price(self):
        return self._gas_price or 0

    def enable_fast_mode(self, flag: bool = True):
        self.evm.enable_fast_mode(flag)

    def fork(self, url: str, reset_traces=True, block_identifier="safe", **kwargs):
        return self.fork_rpc(EthereumRPC(url), reset_traces, block_identifier, **kwargs)

    def fork_rpc(self, rpc: RPC, reset_traces=True, block_identifier="safe", **kwargs):
        """
        Fork the environment to a local chain.
        :param rpc: RPC to fork from
        :param reset_traces: Reset the traces
        :param block_identifier: Block identifier to fork from
        :param kwargs: Additional arguments for the RPC
        """
        # we usually want to reset the trace data structures
        # but sometimes don't, give caller the option.
        if reset_traces:
            self.sha3_trace = {}
            self.sstore_trace = {}

        self.evm.fork_rpc(rpc, block_identifier, **kwargs)

    def get_gas_meter_class(self):
        return self.evm.get_gas_meter_class()

    def set_gas_meter_class(self, cls: type) -> None:
        self.evm.set_gas_meter_class(cls)

    @contextlib.contextmanager
    def gas_meter_class(self, cls):
        tmp = self.evm.get_gas_meter_class()
        try:
            self.set_gas_meter_class(cls)
            yield
        finally:
            self.set_gas_meter_class(tmp)

    def enable_gas_profiling(self) -> None:
        self.set_gas_meter_class(ProfilingGasMeter)

    def disable_gas_metering(self) -> None:
        self.set_gas_meter_class(NoGasMeter)

    def reset_gas_metering_behavior(self) -> None:
        # Reset gas metering to the default behavior
        self.set_gas_meter_class(GasMeter)

    # set balance of address in py-evm
    def set_balance(self, addr, value):
        self.evm.set_balance(Address(addr), value)

    # get balance of address in py-evm
    def get_balance(self, addr):
        return self.evm.get_balance(Address(addr))

    def register_contract(self, address, obj):
        addr = Address(address)
        self._contracts[addr.canonical_address] = obj

        # also register it in the registry for
        # create_minimal_proxy_to and create_copy_of
        bytecode = self.evm.get_code(addr)
        self._code_registry[bytecode] = obj

    def register_blueprint(self, bytecode, obj):
        self._code_registry[bytecode] = obj

    def _lookup_contract_fast(self, address: PYEVM_Address):
        return self._contracts.get(address)

    def lookup_contract(self, address: _AddressType):
        if address == b"":
            return None
        return self._contracts.get(Address(address).canonical_address)

    def alias(self, address, name):
        self._aliases[Address(address).canonical_address] = name

    def lookup_alias(self, address):
        return self._aliases[Address(address).canonical_address]

    # advanced: reset warm/cold counters for addresses and storage
    def _reset_access_counters(self):
        self.evm.reset_access_counters()

    def get_gas_used(self):
        return self._gas_tracker

    def reset_gas_used(self):
        self._gas_tracker = 0
        self._reset_access_counters()

    # context manager which snapshots the state and reverts
    # to the snapshot on exiting the with statement
    @contextlib.contextmanager
    def anchor(self):
        snapshot_id = self.evm.snapshot()
        try:
            with self.evm.patch.anchor():
                yield
        finally:
            self.evm.revert(snapshot_id)

    @contextlib.contextmanager
    def sender(self, address):
        tmp = self.eoa
        self.eoa = Address(address)
        try:
            yield
        finally:
            self.eoa = tmp

    def prank(self, *args, **kwargs):
        return self.sender(*args, **kwargs)

    @classmethod
    def get_singleton(cls):
        if cls._singleton is None:
            cls._singleton = cls()
        return cls._singleton

    def generate_address(self, alias: Optional[str] = None) -> _AddressType:
        t = Address(self._random.randbytes(20))
        if alias is not None:
            self.alias(t, alias)

        return t

    # helper fn
    def _get_sender(self, sender=None) -> Address:
        if sender is None:
            sender = self.eoa
        if self.eoa is None:
            raise ValueError(f"{self}.eoa not defined!")
        return Address(sender)

    def _update_gas_used(self, gas_used: int):
        self._gas_tracker += gas_used

    def deploy_code(
        self,
        sender: Optional[_AddressType] = None,
        gas: Optional[int] = None,
        value: int = 0,
        bytecode: bytes = b"",
        start_pc: int = 0,  # TODO: This isn't used
        # override the target address:
        override_address: Optional[_AddressType] = None,
    ) -> tuple[Address, bytes]:
        sender = self._get_sender(sender)

        if override_address is None:
            target_address = self.evm.generate_create_address(sender)
        else:
            target_address = Address(override_address)

        origin = sender  # XXX: consider making this parameterizable
        c = self.evm.deploy_code(
            sender=sender,
            origin=origin,
            target_address=target_address,
            gas=gas,
            gas_price=self.get_gas_price(),
            value=value,
            bytecode=bytecode,
        )
        if c._gas_meter_class != NoGasMeter:
            self._update_gas_used(c.get_gas_used())

        if c.is_error:
            raise c.error

        return target_address, c.output

    def raw_call(
        self,
        to_address,
        sender: Optional[_AddressType] = None,
        gas: Optional[int] = None,
        value: int = 0,
        data: bytes = b"",
    ):
        # simple wrapper around `execute_code` to help simulate calling
        # a contract from an EOA.
        ret = self.execute_code(
            to_address=to_address, sender=sender, gas=gas, value=value, data=data
        )
        if ret.is_error:
            # differ from execute_code, consumers of execute_code want to get
            # error returned "silently" (not thru exception handling mechanism)
            # whereas users of call() expect the exception to be thrown, just
            # like a regular contract call.
            raise ret.error

        return ret

    def execute_code(
        self,
        to_address: _AddressType = constants.ZERO_ADDRESS,
        sender: Optional[_AddressType] = None,
        gas: Optional[int] = None,
        value: int = 0,
        data: bytes = b"",
        override_bytecode: Optional[bytes] = None,
        ir_executor: Any = None,
        is_modifying: bool = True,
        start_pc: int = 0,
        fake_codesize: Optional[int] = None,
        contract: Any = None,  # the calling VyperContract
    ) -> Any:
        if gas is None:
            gas = self.evm.get_gas_limit()

        sender = self._get_sender(sender)

        to = Address(to_address)

        bytecode = override_bytecode
        if override_bytecode is None:
            bytecode = self.evm.get_code(to)

        is_static = not is_modifying
        ret = self.evm.execute_code(
            sender=sender,
            to=to,
            gas=gas,
            gas_price=self.get_gas_price(),
            value=value,
            bytecode=bytecode,
            data=data,
            is_static=is_static,
            fake_codesize=fake_codesize,
            start_pc=start_pc,
            ir_executor=ir_executor,
            contract=contract,
        )
        if self._coverage_enabled:
            self._hook_trace_computation(ret, contract)

        if ret._gas_meter_class != NoGasMeter:
            self._update_gas_used(ret.get_gas_used())

        return ret

    def _hook_trace_computation(self, computation, contract=None):
        # XXX perf: don't trace if contract is None
        for _pc in computation.code._trace:
            # loop over pc so that it is available when coverage hooks into it
            pass

        for child in computation.children:
            if child.msg.code_address == b"":
                continue
            child_contract = self._lookup_contract_fast(child.msg.code_address)
            self._hook_trace_computation(child, child_contract)

    def get_code(self, address):
        return self.evm.get_code(Address(address))

    # function to time travel
    def time_travel(
        self,
        seconds: Optional[int] = None,
        blocks: Optional[int] = None,
        block_delta: int = 12,
    ) -> None:
        if (seconds is None) == (blocks is None):
            raise ValueError("One of seconds or blocks should be set")
        if seconds is not None:
            blocks = seconds // block_delta
        else:
            assert blocks is not None  # mypy hint
            seconds = blocks * block_delta
<<<<<<< HEAD
        self.evm.time_travel(seconds, blocks)

    def create_deployer(
        self,
        source_code: str,
        name: str = None,
        filename: str = None,
        dedent: bool = True,
        compiler_args: dict = None,
    ) -> "VyperDeployer":
        from boa.contracts.vyper.vyper_contract import VyperDeployer
        from boa.interpret import compiler_data

        name = name or "VyperContract"  # TODO handle this upstream in CompilerData
        if dedent:
            source_code = textwrap.dedent(source_code)

        compiler_args = compiler_args or {}

        data = compiler_data(source_code, name, **compiler_args)
        return VyperDeployer(data, filename=filename)
=======

        self.evm.patch.timestamp += seconds
        self.evm.patch.block_number += blocks
>>>>>>> 287523f7
<|MERGE_RESOLUTION|>--- conflicted
+++ resolved
@@ -333,8 +333,9 @@
         else:
             assert blocks is not None  # mypy hint
             seconds = blocks * block_delta
-<<<<<<< HEAD
-        self.evm.time_travel(seconds, blocks)
+
+        self.evm.patch.timestamp += seconds
+        self.evm.patch.block_number += blocks
 
     def create_deployer(
         self,
@@ -354,9 +355,4 @@
         compiler_args = compiler_args or {}
 
         data = compiler_data(source_code, name, **compiler_args)
-        return VyperDeployer(data, filename=filename)
-=======
-
-        self.evm.patch.timestamp += seconds
-        self.evm.patch.block_number += blocks
->>>>>>> 287523f7
+        return VyperDeployer(data, filename=filename)